[package]
name = "path_toolkit"
version = "0.2.0"
edition = "2021"

[lib]
name = "path_toolkit"
crate-type = ["cdylib", "lib"]

[dependencies]
<<<<<<< HEAD
pyo3 = { version = "0.22", features = ["extension-module"] }
numpy = "0.22"
=======
pyo3 = { version = "0.22.5", features = ["extension-module"] }
numpy = "0.22.1"
>>>>>>> c19386b0

ndarray = "0.15.6"
ndarray-linalg = { version = "0.16.0", features = ["openblas-system"] }
splines = "4.4.0"
simple_qp = "0.2.2"<|MERGE_RESOLUTION|>--- conflicted
+++ resolved
@@ -8,13 +8,8 @@
 crate-type = ["cdylib", "lib"]
 
 [dependencies]
-<<<<<<< HEAD
-pyo3 = { version = "0.22", features = ["extension-module"] }
-numpy = "0.22"
-=======
 pyo3 = { version = "0.22.5", features = ["extension-module"] }
 numpy = "0.22.1"
->>>>>>> c19386b0
 
 ndarray = "0.15.6"
 ndarray-linalg = { version = "0.16.0", features = ["openblas-system"] }
